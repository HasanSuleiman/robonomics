--- conflicted
+++ resolved
@@ -23,7 +23,6 @@
 use frame_system::{self as system, ensure_none};
 use frame_support::{
     ensure, decl_module, decl_storage, decl_event, decl_error, StorageValue,
-    weights::SimpleDispatchInfo,
 };
 use sp_runtime::{
     transaction_validity::{
@@ -131,11 +130,7 @@
         fn deposit_event() = default;
 
         /// Create agreement between two parties.
-<<<<<<< HEAD
-        #[weight = SimpleDispatchInfo::FixedNormal(1_000_000)]
-=======
         #[weight = frame_support::weights::SimpleDispatchInfo::default()]
->>>>>>> 25c96380
         fn create(
             origin,
             technics: TechnicalParam<T>,
@@ -186,11 +181,7 @@
         }
 
         /// Publish technical report of complite works.
-<<<<<<< HEAD
-        #[weight = SimpleDispatchInfo::FixedNormal(1_000_000)]
-=======
         #[weight = frame_support::weights::SimpleDispatchInfo::default()]
->>>>>>> 25c96380
         fn finalize(
             origin,
             index: LiabilityIndex<T>,
