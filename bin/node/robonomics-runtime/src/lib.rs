--- conflicted
+++ resolved
@@ -30,17 +30,6 @@
 pub use pallet_staking::StakerStatus;
 
 use codec::Encode;
-<<<<<<< HEAD
-use sp_std::prelude::*;
-use sp_core::OpaqueMetadata;
-use frame_support::{
-    construct_runtime, parameter_types, debug,
-    traits::Randomness, weights::{Weight, RuntimeDbWeight},
-};
-use sp_runtime::{
-    ApplyExtrinsicResult, Perbill, Perquintill,
-    generic, create_runtime_str, impl_opaque_keys,
-=======
 use frame_support::{
     construct_runtime, debug, parameter_types,
     traits::{Currency, Imbalance, KeyOwnerProofSystem, LockIdentifier, OnUnbalanced, Randomness},
@@ -51,7 +40,6 @@
 };
 use node_primitives::{
     AccountId, AccountIndex, Balance, BlockNumber, Hash, Index, Moment, Signature,
->>>>>>> f7436449
 };
 use pallet_grandpa::{
     fg_primitives, AuthorityId as GrandpaId, AuthorityList as GrandpaAuthorityList,
@@ -95,13 +83,8 @@
     // and set impl_version to equal spec_version. If only runtime
     // implementation changes and behavior does not, then leave spec_version as
     // is and increment impl_version.
-<<<<<<< HEAD
-    spec_version: 85,
-    impl_version: 85,
-=======
     spec_version: 86,
     impl_version: 86,
->>>>>>> f7436449
     apis: RUNTIME_API_VERSIONS,
     transaction_version: 1,
 };
@@ -115,10 +98,6 @@
     }
 }
 
-<<<<<<< HEAD
-parameter_types! {
-    pub const BlockHashCount: BlockNumber = 250;
-=======
 type NegativeImbalance = <Balances as Currency<AccountId>>::NegativeImbalance;
 
 pub struct DealWithFees;
@@ -141,20 +120,12 @@
     pub const BlockHashCount: BlockNumber = 250;
     /// We allow for 2 seconds of compute with a 6 second average block time.
     pub const MaximumBlockWeight: Weight = 2 * WEIGHT_PER_SECOND;
->>>>>>> f7436449
     pub const AvailableBlockRatio: Perbill = Perbill::from_percent(75);
     /// Assume 10% of weight for average on_initialize calls
     pub const MaximumExtrinsicWeight: Weight = AvailableBlockRatio::get()
         .saturating_sub(Perbill::from_percent(10)) * MaximumBlockWeight::get();
     pub const MaximumBlockLength: u32 = 5 * 1024 * 1024;
-    /// We allow for 2 seconds of compute with a 6 second average block time.
-    pub const MaximumBlockWeight: Weight = 2_000_000_000_000;
-    pub const ExtrinsicBaseWeight: Weight = 10_000_000;
     pub const Version: RuntimeVersion = VERSION;
-    pub const DbWeight: RuntimeDbWeight = RuntimeDbWeight {
-        read: 60_000_000, // ~0.06 ms = ~60 µs
-        write: 200_000_000, // ~0.2 ms = 200 µs
-    };
 }
 
 impl frame_system::Trait for Runtime {
@@ -169,13 +140,7 @@
     type Header = generic::Header<BlockNumber, BlakeTwo256>;
     type Event = Event;
     type Origin = Origin;
-<<<<<<< HEAD
-    type DbWeight = DbWeight;
-    type BlockExecutionWeight = ();
-    type ExtrinsicBaseWeight = ExtrinsicBaseWeight;
-=======
     type DbWeight = RocksDbWeight;
->>>>>>> f7436449
     type BlockHashCount = BlockHashCount;
     type BlockExecutionWeight = BlockExecutionWeight;
     type MaximumExtrinsicWeight = MaximumExtrinsicWeight;
@@ -274,11 +239,7 @@
 
 impl pallet_transaction_payment::Trait for Runtime {
     type Currency = Balances;
-<<<<<<< HEAD
-    type OnTransactionPayment = ();
-=======
     type OnTransactionPayment = DealWithFees;
->>>>>>> f7436449
     type TransactionByteFee = TransactionByteFee;
     type WeightToFee = IdentityFee<Balance>;
     type FeeMultiplierUpdate = impls::TargetedFeeAdjustment<TargetBlockFullness>;
@@ -549,12 +510,8 @@
     type Event = Event;
 }
 
-<<<<<<< HEAD
-impl<LocalCall> frame_system::offchain::CreateSignedTransaction<LocalCall> for Runtime where
-=======
 impl<LocalCall> frame_system::offchain::CreateSignedTransaction<LocalCall> for Runtime
 where
->>>>>>> f7436449
     Call: From<LocalCall>,
 {
     fn create_transaction<C: frame_system::offchain::AppCrypto<Self::Public, Self::Signature>>(
@@ -562,14 +519,10 @@
         public: <Signature as traits::Verify>::Signer,
         account: AccountId,
         nonce: Index,
-<<<<<<< HEAD
-    ) -> Option<(Call, <UncheckedExtrinsic as traits::Extrinsic>::SignaturePayload)> {
-=======
     ) -> Option<(
         Call,
         <UncheckedExtrinsic as traits::Extrinsic>::SignaturePayload,
     )> {
->>>>>>> f7436449
         // take the biggest period possible.
         let period = BlockHashCount::get()
             .checked_next_power_of_two()
@@ -591,21 +544,12 @@
             pallet_transaction_payment::ChargeTransactionPayment::<Runtime>::from(tip),
             pallet_grandpa::ValidateEquivocationReport::<Runtime>::new(),
         );
-<<<<<<< HEAD
-        let raw_payload = SignedPayload::new(call, extra).map_err(|e| {
-            debug::warn!("Unable to create signed payload: {:?}", e);
-        }).ok()?;
-        let signature = raw_payload.using_encoded(|payload| {
-            C::sign(payload, public)
-        })?;
-=======
         let raw_payload = SignedPayload::new(call, extra)
             .map_err(|e| {
                 debug::warn!("Unable to create signed payload: {:?}", e);
             })
             .ok()?;
         let signature = raw_payload.using_encoded(|payload| C::sign(payload, public))?;
->>>>>>> f7436449
         let address = Indices::unlookup(account);
         let (call, extra, _) = raw_payload.deconstruct();
         Some((call, (address, signature.into(), extra)))
@@ -617,12 +561,8 @@
     type Signature = Signature;
 }
 
-<<<<<<< HEAD
-impl<C> frame_system::offchain::SendTransactionTypes<C> for Runtime where
-=======
 impl<C> frame_system::offchain::SendTransactionTypes<C> for Runtime
 where
->>>>>>> f7436449
     Call: From<C>,
 {
     type OverarchingCall = Call;
