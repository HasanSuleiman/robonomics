--- conflicted
+++ resolved
@@ -11,10 +11,6 @@
     "robonomics/frame/datalog",
     "robonomics/frame/liability",
     "robonomics/protocol",
-<<<<<<< HEAD
-    "robonomics/provider",
-=======
->>>>>>> 25c96380
     "robonomics/ros-api",
     "robonomics/ros-api/msgs",
     "substrate-ros/api",
