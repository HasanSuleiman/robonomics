--- conflicted
+++ resolved
@@ -10,13 +10,6 @@
 codec = { package = "parity-scale-codec", version = "1.3.0", features = ["derive"] }
 derive_more = "0.99"
 futures-timer = "3.0"
-<<<<<<< HEAD
-substrate-subxt = "0.6"
-pallet-indices = "2.0.0-alpha.8"
-sp-runtime = "2.0.0-alpha.8"
-sp-core = "2.0.0-alpha.8"
-futures = "0.3.4"
-=======
 substrate-subxt = "0.8"
 substrate-subxt-proc-macro = "0.8"
 pallet-indices = "2.0.0-rc2"
@@ -24,6 +17,5 @@
 sp-core = "2.0.0-rc2"
 libp2p = "0.19"
 futures = "0.3.5"
->>>>>>> f7436449
 bincode = "1.2"
 log = "0.4"