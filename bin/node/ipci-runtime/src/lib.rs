///////////////////////////////////////////////////////////////////////////////
//
//  Copyright 2018-2020 Airalab <research@aira.life>
//
//  Licensed under the Apache License, Version 2.0 (the "License");
//  you may not use this file except in compliance with the License.
//  You may obtain a copy of the License at
//
//      http://www.apache.org/licenses/LICENSE-2.0
//
//  Unless required by applicable law or agreed to in writing, software
//  distributed under the License is distributed on an "AS IS" BASIS,
//  WITHOUT WARRANTIES OR CONDITIONS OF ANY KIND, either express or implied.
//  See the License for the specific language governing permissions and
//  limitations under the License.
//
///////////////////////////////////////////////////////////////////////////////
//! The IPCI runtime. This can be compiled with `#[no_std]`, ready for Wasm.
#![cfg_attr(not(feature = "std"), no_std)]
// `construct_runtime!` does a lot of recursion and requires us to increase the limit to 256.
#![recursion_limit = "256"]

// Make the WASM binary available.
#[cfg(feature = "std")]
include!(concat!(env!("OUT_DIR"), "/wasm_binary.rs"));

pub mod constants;
pub mod impls;

pub use pallet_balances::Call as BalancesCall;
pub use pallet_staking::StakerStatus;

use codec::Encode;
<<<<<<< HEAD
use sp_std::prelude::*;
use sp_core::OpaqueMetadata;
use frame_support::{
    construct_runtime, parameter_types, debug,
    traits::Randomness, weights::{Weight, RuntimeDbWeight},
};
use sp_runtime::{
    ApplyExtrinsicResult, Perbill, Perquintill,
    generic, create_runtime_str, impl_opaque_keys,
=======
use frame_support::{
    construct_runtime, debug, parameter_types,
    traits::{KeyOwnerProofSystem, Randomness},
    weights::{
        constants::{BlockExecutionWeight, ExtrinsicBaseWeight, RocksDbWeight, WEIGHT_PER_SECOND},
        IdentityFee, Weight,
    },
};
use node_primitives::{
    AccountId, AccountIndex, Balance, BlockNumber, Hash, Index, Moment, Signature,
>>>>>>> f7436449
};
use pallet_grandpa::{
    fg_primitives, AuthorityId as GrandpaId, AuthorityList as GrandpaAuthorityList,
};
use pallet_im_online::sr25519::AuthorityId as ImOnlineId;
use pallet_session::historical as pallet_session_historical;
use pallet_transaction_payment_rpc_runtime_api::RuntimeDispatchInfo;
use sp_api::impl_runtime_apis;
use sp_authority_discovery::AuthorityId as AuthorityDiscoveryId;
use sp_core::{crypto::KeyTypeId, OpaqueMetadata};
use sp_inherents::{CheckInherentsResult, InherentData};
use sp_runtime::curve::PiecewiseLinear;
use sp_runtime::traits::{
    self, BlakeTwo256, Block as BlockT, NumberFor, OpaqueKeys, SaturatedConversion, Saturating,
    StaticLookup,
};
use sp_runtime::transaction_validity::{
    TransactionPriority, TransactionSource, TransactionValidity,
};
use sp_runtime::{
    create_runtime_str, generic, impl_opaque_keys, ApplyExtrinsicResult, Perbill, Perquintill,
};
use sp_std::prelude::*;
#[cfg(feature = "std")]
use sp_version::NativeVersion;
use sp_version::RuntimeVersion;

use constants::{currency::*, time::*};

/// This runtime version.
pub const VERSION: RuntimeVersion = RuntimeVersion {
    spec_name: create_runtime_str!("ipci"),
    impl_name: create_runtime_str!("ipci-airalab"),
    authoring_version: 1,
    // Per convention: if the runtime behavior changes, increment spec_version
    // and set impl_version to equal spec_version. If only runtime
    // implementation changes and behavior does not, then leave spec_version as
    // is and increment impl_version.
    spec_version: 6,
    impl_version: 6,
    apis: RUNTIME_API_VERSIONS,
    transaction_version: 1,
};

/// The version infromation used to identify this runtime when compiled natively.
#[cfg(feature = "std")]
pub fn native_version() -> NativeVersion {
    NativeVersion {
        runtime_version: VERSION,
        can_author_with: Default::default(),
    }
}

parameter_types! {
    pub const BlockHashCount: BlockNumber = 250;
<<<<<<< HEAD
=======
    /// We allow for 2 seconds of compute with a 6 second average block time.
    pub const MaximumBlockWeight: Weight = 2 * WEIGHT_PER_SECOND;
>>>>>>> f7436449
    pub const AvailableBlockRatio: Perbill = Perbill::from_percent(75);
    /// Assume 10% of weight for average on_initialize calls
    pub const MaximumExtrinsicWeight: Weight = AvailableBlockRatio::get()
        .saturating_sub(Perbill::from_percent(10)) * MaximumBlockWeight::get();
    pub const MaximumBlockLength: u32 = 5 * 1024 * 1024;
    /// We allow for 2 seconds of compute with a 6 second average block time.
    pub const MaximumBlockWeight: Weight = 2_000_000_000_000;
    pub const ExtrinsicBaseWeight: Weight = 10_000_000;
    pub const Version: RuntimeVersion = VERSION;
    pub const DbWeight: RuntimeDbWeight = RuntimeDbWeight {
        read: 60_000_000, // ~0.06 ms = ~60 µs
        write: 200_000_000, // ~0.2 ms = 200 µs
    };
}

impl frame_system::Trait for Runtime {
    type Call = Call;
    type Version = Version;
    type AccountId = AccountId;
    type Lookup = Indices;
    type Index = Index;
    type BlockNumber = BlockNumber;
    type Hash = Hash;
    type Hashing = BlakeTwo256;
    type Header = generic::Header<BlockNumber, BlakeTwo256>;
    type Event = Event;
    type Origin = Origin;
<<<<<<< HEAD
    type DbWeight = DbWeight;
    type BlockExecutionWeight = ();
=======
    type DbWeight = RocksDbWeight;
    type BlockExecutionWeight = BlockExecutionWeight;
>>>>>>> f7436449
    type ExtrinsicBaseWeight = ExtrinsicBaseWeight;
    type BlockHashCount = BlockHashCount;
    type MaximumExtrinsicWeight = MaximumExtrinsicWeight;
    type MaximumBlockWeight = MaximumBlockWeight;
    type MaximumBlockLength = MaximumBlockLength;
    type AvailableBlockRatio = AvailableBlockRatio;
    type ModuleToIndex = ModuleToIndex;
    type AccountData = pallet_balances::AccountData<Balance>;
    type OnNewAccount = ();
    type OnKilledAccount = ();
}

parameter_types! {
    // One storage item; value is size 4+4+16+32 bytes = 56 bytes.
    pub const MultisigDepositBase: Balance = 30 * MITO;
    // Additional storage item size of 32 bytes.
    pub const MultisigDepositFactor: Balance = 5 * MITO;
    pub const MaxSignatories: u16 = 100;
}

impl pallet_utility::Trait for Runtime {
    type Call = Call;
    type Event = Event;
    type Currency = Balances;
    type MultisigDepositBase = MultisigDepositBase;
    type MultisigDepositFactor = MultisigDepositFactor;
    type MaxSignatories = MaxSignatories;
    type IsCallable = ();
}

parameter_types! {
    pub const MinimumPeriod: Moment = SLOT_DURATION / 2;
}

impl pallet_timestamp::Trait for Runtime {
    type Moment = Moment;
    type OnTimestampSet = Babe;
    type MinimumPeriod = MinimumPeriod;
}

parameter_types! {
    pub const UncleGenerations: BlockNumber = 5;
}

parameter_types! {
    pub const EpochDuration: u64 = EPOCH_DURATION_IN_SLOTS;
    pub const ExpectedBlockTime: Moment = MILLISECS_PER_BLOCK;
}

impl pallet_babe::Trait for Runtime {
    type EpochDuration = EpochDuration;
    type ExpectedBlockTime = ExpectedBlockTime;
    type EpochChangeTrigger = pallet_babe::ExternalTrigger;
}

impl pallet_authorship::Trait for Runtime {
    type FindAuthor = pallet_session::FindAccountFromAuthorIndex<Self, Babe>;
    type UncleGenerations = UncleGenerations;
    type FilterUncle = ();
    type EventHandler = (Staking, ImOnline);
}

parameter_types! {
    pub const IndexDeposit: Balance = 1 * U_MITO;
}

impl pallet_indices::Trait for Runtime {
    type AccountIndex = AccountIndex;
    type Currency = Balances;
    type Deposit = IndexDeposit;
    type Event = Event;
}

parameter_types! {
    pub const ExistentialDeposit: Balance = 50_000 * U_MITO; // No less that base transaction fee
}

impl pallet_balances::Trait for Runtime {
    type Event = Event;
    type Balance = Balance;
    type DustRemoval = ();
    type ExistentialDeposit = ExistentialDeposit;
    type AccountStore = frame_system::Module<Runtime>;
}

parameter_types! {
    pub const TransactionByteFee: Balance = 1 * U_MITO;
<<<<<<< HEAD
    // setting this to zero will disable the weight fee.
    pub const WeightFeeCoefficient: Balance = 1_000;
=======
>>>>>>> f7436449
    // for a sane configuration, this should always be less than `AvailableBlockRatio`.
    pub const TargetBlockFullness: Perquintill = Perquintill::from_percent(25);
}

impl pallet_transaction_payment::Trait for Runtime {
    type Currency = Balances;
    type OnTransactionPayment = ();
    type TransactionByteFee = TransactionByteFee;
    type WeightToFee = IdentityFee<Balance>;
    type FeeMultiplierUpdate = impls::TargetedFeeAdjustment<TargetBlockFullness>;
}

impl_opaque_keys! {
    pub struct SessionKeys {
        pub babe: Babe,
        pub grandpa: Grandpa,
        pub im_online: ImOnline,
        pub authority_discovery: AuthorityDiscovery,
    }
}

parameter_types! {
    pub const DisabledValidatorsThreshold: Perbill = Perbill::from_percent(17);
}

impl pallet_session::Trait for Runtime {
    type SessionManager = Staking;
    type SessionHandler = <SessionKeys as OpaqueKeys>::KeyTypeIdProviders;
    type ShouldEndSession = Babe;
    type Event = Event;
    type Keys = SessionKeys;
    type ValidatorId = <Self as frame_system::Trait>::AccountId;
    type ValidatorIdOf = pallet_staking::StashOf<Self>;
    type DisabledValidatorsThreshold = DisabledValidatorsThreshold;
    type NextSessionRotation = Babe;
}

impl pallet_session::historical::Trait for Runtime {
    type FullIdentification = pallet_staking::Exposure<AccountId, Balance>;
    type FullIdentificationOf = pallet_staking::ExposureOf<Runtime>;
}

pallet_staking_reward_curve::build! {
    const REWARD_CURVE: PiecewiseLinear<'static> = curve!(
        min_inflation: 0_050_000,
        max_inflation: 0_150_000,
        ideal_stake: 0_666_666,
        falloff: 0_050_000,
        max_piece_count: 0_000_100,
        test_precision: 0_005_000,
    );
}

parameter_types! {
    pub const SessionsPerEra: sp_staking::SessionIndex = 10;
    pub const BondingDuration: pallet_staking::EraIndex = 24 * 28;
    pub const SlashDeferDuration: pallet_staking::EraIndex = 24 * 7; // 1/4 the bonding duration.
    pub const RewardCurve: &'static PiecewiseLinear<'static> = &REWARD_CURVE;
    pub const MaxNominatorRewardedPerValidator: u32 = 64;
    pub const ElectionLookahead: BlockNumber = 25; // 10 minutes per session => 100 block.
    pub const MaxIterations: u32 = 5;
}

impl pallet_staking::Trait for Runtime {
    type Currency = Balances;
    type CurrencyToVote = impls::CurrencyToVoteHandler;
    type UnixTime = Timestamp;
    type Event = Event;
    type Slash = ();
    type Reward = ();
    type RewardRemainder = ();
    type SlashDeferDuration = SlashDeferDuration;
    type SlashCancelOrigin = frame_system::EnsureRoot<<Self as frame_system::Trait>::AccountId>;
    type SessionsPerEra = SessionsPerEra;
    type BondingDuration = BondingDuration;
    type SessionInterface = Self;
    type RewardCurve = RewardCurve;
    type MaxIterations = MaxIterations;
    type MaxNominatorRewardedPerValidator = MaxNominatorRewardedPerValidator;
    type NextNewSession = Session;
    type ElectionLookahead = ElectionLookahead;
    type Call = Call;
    type UnsignedPriority = StakingUnsignedPriority;
}

impl pallet_authority_discovery::Trait for Runtime {}

impl pallet_grandpa::Trait for Runtime {
    type Event = Event;
    type Call = Call;

    type KeyOwnerProofSystem = Historical;

    type KeyOwnerProof =
        <Self::KeyOwnerProofSystem as KeyOwnerProofSystem<(KeyTypeId, GrandpaId)>>::Proof;

    type KeyOwnerIdentification = <Self::KeyOwnerProofSystem as KeyOwnerProofSystem<(
        KeyTypeId,
        GrandpaId,
    )>>::IdentificationTuple;

    type HandleEquivocation = pallet_grandpa::EquivocationHandler<
        Self::KeyOwnerIdentification,
        node_primitives::report::ReporterAppCrypto,
        Runtime,
        Offences,
    >;
}

parameter_types! {
    pub const WindowSize: BlockNumber = 101;
    pub const ReportLatency: BlockNumber = 1000;
}

impl pallet_finality_tracker::Trait for Runtime {
    type OnFinalizationStalled = Grandpa;
    type WindowSize = WindowSize;
    type ReportLatency = ReportLatency;
}

parameter_types! {
    pub const BasicDeposit: Balance = 10 * MITO;       // 258 bytes on-chain
    pub const FieldDeposit: Balance = 250 * U_MITO;    // 66 bytes on-chain
    pub const SubAccountDeposit: Balance = 2 * MITO;   // 53 bytes on-chain
    pub const MaxSubAccounts: u32 = 100;
    pub const MaxAdditionalFields: u32 = 100;
    pub const MaxRegistrars: u32 = 20;
}

impl pallet_identity::Trait for Runtime {
    type Event = Event;
    type Currency = Balances;
    type BasicDeposit = BasicDeposit;
    type FieldDeposit = FieldDeposit;
    type SubAccountDeposit = SubAccountDeposit;
    type MaxSubAccounts = MaxSubAccounts;
    type MaxAdditionalFields = MaxAdditionalFields;
    type MaxRegistrars = MaxRegistrars;
    type Slashed = ();
    type ForceOrigin = frame_system::EnsureRoot<<Self as frame_system::Trait>::AccountId>;
    type RegistrarOrigin = frame_system::EnsureRoot<<Self as frame_system::Trait>::AccountId>;
}

impl pallet_sudo::Trait for Runtime {
    type Event = Event;
    type Call = Call;
}

parameter_types! {
    pub const SessionDuration: BlockNumber = EPOCH_DURATION_IN_SLOTS as _;
    pub const ImOnlineUnsignedPriority: TransactionPriority = TransactionPriority::max_value();
    /// We prioritize im-online heartbeats over phragmen solution submission.
    pub const StakingUnsignedPriority: TransactionPriority = TransactionPriority::max_value() / 2;
}

impl pallet_im_online::Trait for Runtime {
    type Event = Event;
    type AuthorityId = ImOnlineId;
    type ReportUnresponsiveness = Offences;
    type SessionDuration = SessionDuration;
    type UnsignedPriority = ImOnlineUnsignedPriority;
}

parameter_types! {
    pub const OffencesWeightSoftLimit: Weight = Perbill::from_percent(60) * MaximumBlockWeight::get();
}

impl pallet_offences::Trait for Runtime {
    type Event = Event;
    type IdentificationTuple = pallet_session::historical::IdentificationTuple<Self>;
    type OnOffenceHandler = Staking;
    type WeightSoftLimit = OffencesWeightSoftLimit;
}

impl pallet_robonomics_datalog::Trait for Runtime {
    type Time = Timestamp;
    type Record = Vec<u8>;
    type Event = Event;
}

<<<<<<< HEAD
impl<LocalCall> frame_system::offchain::CreateSignedTransaction<LocalCall> for Runtime where
=======
impl<LocalCall> frame_system::offchain::CreateSignedTransaction<LocalCall> for Runtime
where
>>>>>>> f7436449
    Call: From<LocalCall>,
{
    fn create_transaction<C: frame_system::offchain::AppCrypto<Self::Public, Self::Signature>>(
        call: Call,
        public: <Signature as traits::Verify>::Signer,
        account: AccountId,
        nonce: Index,
<<<<<<< HEAD
    ) -> Option<(Call, <UncheckedExtrinsic as traits::Extrinsic>::SignaturePayload)> {
=======
    ) -> Option<(
        Call,
        <UncheckedExtrinsic as traits::Extrinsic>::SignaturePayload,
    )> {
>>>>>>> f7436449
        // take the biggest period possible.
        let period = BlockHashCount::get()
            .checked_next_power_of_two()
            .map(|c| c / 2)
            .unwrap_or(2) as u64;
        let current_block = System::block_number()
            .saturated_into::<u64>()
            // The `System::block_number` is initialized with `n+1`,
            // so the actual block number is `n`.
            .saturating_sub(1);
        let tip = 0;
        let extra: SignedExtra = (
            frame_system::CheckSpecVersion::<Runtime>::new(),
            frame_system::CheckTxVersion::<Runtime>::new(),
            frame_system::CheckGenesis::<Runtime>::new(),
            frame_system::CheckEra::<Runtime>::from(generic::Era::mortal(period, current_block)),
            frame_system::CheckNonce::<Runtime>::from(nonce),
            frame_system::CheckWeight::<Runtime>::new(),
            pallet_transaction_payment::ChargeTransactionPayment::<Runtime>::from(tip),
            pallet_grandpa::ValidateEquivocationReport::<Runtime>::new(),
        );
<<<<<<< HEAD
        let raw_payload = SignedPayload::new(call, extra).map_err(|e| {
            debug::warn!("Unable to create signed payload: {:?}", e);
        }).ok()?;
        let signature = raw_payload.using_encoded(|payload| {
            C::sign(payload, public)
        })?;
=======
        let raw_payload = SignedPayload::new(call, extra)
            .map_err(|e| {
                debug::warn!("Unable to create signed payload: {:?}", e);
            })
            .ok()?;
        let signature = raw_payload.using_encoded(|payload| C::sign(payload, public))?;
>>>>>>> f7436449
        let address = Indices::unlookup(account);
        let (call, extra, _) = raw_payload.deconstruct();
        Some((call, (address, signature.into(), extra)))
    }
}

impl frame_system::offchain::SigningTypes for Runtime {
    type Public = <Signature as traits::Verify>::Signer;
    type Signature = Signature;
}

<<<<<<< HEAD
impl<C> frame_system::offchain::SendTransactionTypes<C> for Runtime where
=======
impl<C> frame_system::offchain::SendTransactionTypes<C> for Runtime
where
>>>>>>> f7436449
    Call: From<C>,
{
    type OverarchingCall = Call;
    type Extrinsic = UncheckedExtrinsic;
}

construct_runtime!(
    pub enum Runtime where
        Block = Block,
        NodeBlock = node_primitives::Block,
        UncheckedExtrinsic = UncheckedExtrinsic
    {
        // Basic stuff.
        System: frame_system::{Module, Call, Storage, Config, Event<T>},
        Utility: pallet_utility::{Module, Call, Storage, Event<T>},
        Timestamp: pallet_timestamp::{Module, Call, Storage, Inherent},
        Identity: pallet_identity::{Module, Call, Storage, Event<T>},

        // Native currency and accounts.
        Indices: pallet_indices::{Module, Call, Storage, Event<T>, Config<T>},
        Balances: pallet_balances::{Module, Call, Storage, Event<T>, Config<T>},
        TransactionPayment: pallet_transaction_payment::{Module, Storage},

        // Randomness.
        RandomnessCollectiveFlip: pallet_randomness_collective_flip::{Module, Call, Storage},

        // PoS consensus modules.
        Session: pallet_session::{Module, Call, Storage, Event, Config<T>},
        Authorship: pallet_authorship::{Module, Call, Storage, Inherent},
        Staking: pallet_staking::{Module, Call, Storage, Event<T>, Config<T>},
        Offences: pallet_offences::{Module, Call, Storage, Event},
        Historical: pallet_session_historical::{Module},
        Babe: pallet_babe::{Module, Call, Storage, Config, Inherent(Timestamp)},
        FinalityTracker: pallet_finality_tracker::{Module, Call, Inherent},
        Grandpa: pallet_grandpa::{Module, Call, Storage, Config, Event},
        ImOnline: pallet_im_online::{Module, Call, Storage, Event<T>, ValidateUnsigned, Config<T>},
        AuthorityDiscovery: pallet_authority_discovery::{Module, Call, Config},

        // Robonomics Network modules.
        Datalog: pallet_robonomics_datalog::{Module, Call, Storage, Event<T>},

        // Sudo. Usable initially.
        Sudo: pallet_sudo::{Module, Call, Storage, Event<T>, Config<T>},
    }
);

/// The type used as a helper for interpreting the sender of transactions.
pub type Context = frame_system::ChainContext<Runtime>;

/// The address format for describing accounts.
pub type Address = <Indices as StaticLookup>::Source;

/// Block header type as expected by this runtime.
pub type Header = generic::Header<BlockNumber, BlakeTwo256>;

/// Block type as expected by this runtime.
pub type Block = generic::Block<Header, UncheckedExtrinsic>;

/// BlockId type as expected by this runtime.
pub type BlockId = generic::BlockId<Block>;

/// The SignedExtension to the basic transaction logic.
pub type SignedExtra = (
    frame_system::CheckSpecVersion<Runtime>,
    frame_system::CheckTxVersion<Runtime>,
    frame_system::CheckGenesis<Runtime>,
    frame_system::CheckEra<Runtime>,
    frame_system::CheckNonce<Runtime>,
    frame_system::CheckWeight<Runtime>,
    pallet_transaction_payment::ChargeTransactionPayment<Runtime>,
    pallet_grandpa::ValidateEquivocationReport<Runtime>,
);

/// Unchecked extrinsic type as expected by this runtime.
pub type UncheckedExtrinsic = generic::UncheckedExtrinsic<Address, Call, Signature, SignedExtra>;

/// The payload being signed in transactions.
pub type SignedPayload = generic::SignedPayload<Call, SignedExtra>;

/// Extrinsic type that has already been checked.
pub type CheckedExtrinsic = generic::CheckedExtrinsic<AccountId, Call, SignedExtra>;

/// Executive: handles dispatch to the various modules.
pub type Executive = frame_executive::Executive<Runtime, Block, Context, Runtime, AllModules>;

// Implement our runtime API endpoints. This is just a bunch of proxying.
impl_runtime_apis! {
    impl sp_api::Core<Block> for Runtime {
        fn version() -> RuntimeVersion {
            VERSION
        }

        fn execute_block(block: Block) {
            Executive::execute_block(block)
        }

        fn initialize_block(header: &<Block as BlockT>::Header) {
            Executive::initialize_block(header)
        }
    }

    impl sp_api::Metadata<Block> for Runtime {
        fn metadata() -> OpaqueMetadata {
            Runtime::metadata().into()
        }
    }

    impl sp_block_builder::BlockBuilder<Block> for Runtime {
        fn apply_extrinsic(extrinsic: <Block as BlockT>::Extrinsic) -> ApplyExtrinsicResult {
            Executive::apply_extrinsic(extrinsic)
        }

        fn finalize_block() -> <Block as BlockT>::Header {
            Executive::finalize_block()
        }

        fn inherent_extrinsics(data: InherentData) -> Vec<<Block as BlockT>::Extrinsic> {
            data.create_extrinsics()
        }

        fn check_inherents(block: Block, data: InherentData) -> CheckInherentsResult {
            data.check_extrinsics(&block)
        }

        fn random_seed() -> <Block as BlockT>::Hash {
            RandomnessCollectiveFlip::random_seed()
        }
    }

    impl sp_transaction_pool::runtime_api::TaggedTransactionQueue<Block> for Runtime {
        fn validate_transaction(
            source: TransactionSource,
            tx: <Block as BlockT>::Extrinsic,
        ) -> TransactionValidity {
            Executive::validate_transaction(source, tx)
        }
    }

    impl sp_offchain::OffchainWorkerApi<Block> for Runtime {
        fn offchain_worker(header: &<Block as BlockT>::Header) {
            Executive::offchain_worker(header)
        }
    }

    impl fg_primitives::GrandpaApi<Block> for Runtime {
        fn grandpa_authorities() -> GrandpaAuthorityList {
            Grandpa::grandpa_authorities()
        }

        fn submit_report_equivocation_extrinsic(
            equivocation_proof: fg_primitives::EquivocationProof<
                <Block as BlockT>::Hash,
                NumberFor<Block>,
            >,
            key_owner_proof: fg_primitives::OpaqueKeyOwnershipProof,
        ) -> Option<()> {
            let key_owner_proof = key_owner_proof.decode()?;

            Grandpa::submit_report_equivocation_extrinsic(
                equivocation_proof,
                key_owner_proof,
            )
        }

        fn generate_key_ownership_proof(
            _set_id: fg_primitives::SetId,
            authority_id: GrandpaId,
        ) -> Option<fg_primitives::OpaqueKeyOwnershipProof> {
            use codec::Encode;

            Historical::prove((fg_primitives::KEY_TYPE, authority_id))
                .map(|p| p.encode())
                .map(fg_primitives::OpaqueKeyOwnershipProof::new)
        }
    }

    impl sp_consensus_babe::BabeApi<Block> for Runtime {
        fn configuration() -> sp_consensus_babe::BabeGenesisConfiguration {
            // The choice of `c` parameter (where `1 - c` represents the
            // probability of a slot being empty), is done in accordance to the
            // slot duration and expected target block time, for safely
            // resisting network delays of maximum two seconds.
            // <https://research.web3.foundation/en/latest/polkadot/BABE/Babe/#6-practical-results>
            sp_consensus_babe::BabeGenesisConfiguration {
                slot_duration: Babe::slot_duration(),
                epoch_length: EpochDuration::get(),
                c: PRIMARY_PROBABILITY,
                genesis_authorities: Babe::authorities(),
                randomness: Babe::randomness(),
                allowed_slots: sp_consensus_babe::AllowedSlots::PrimaryAndSecondaryPlainSlots,
            }
        }

        fn current_epoch_start() -> sp_consensus_babe::SlotNumber {
            Babe::current_epoch_start()
        }
    }

    impl sp_authority_discovery::AuthorityDiscoveryApi<Block> for Runtime {
        fn authorities() -> Vec<AuthorityDiscoveryId> {
            AuthorityDiscovery::authorities()
        }
    }

    impl frame_system_rpc_runtime_api::AccountNonceApi<Block, AccountId, Index> for Runtime {
        fn account_nonce(account: AccountId) -> Index {
            System::account_nonce(account)
        }
    }

    impl pallet_transaction_payment_rpc_runtime_api::TransactionPaymentApi<
        Block,
        Balance,
        UncheckedExtrinsic,
    > for Runtime {
        fn query_info(uxt: UncheckedExtrinsic, len: u32) -> RuntimeDispatchInfo<Balance> {
            TransactionPayment::query_info(uxt, len)
        }
    }

    impl sp_session::SessionKeys<Block> for Runtime {
        fn generate_session_keys(seed: Option<Vec<u8>>) -> Vec<u8> {
            SessionKeys::generate(seed)
        }

        fn decode_session_keys(
            encoded: Vec<u8>,
        ) -> Option<Vec<(Vec<u8>, sp_core::crypto::KeyTypeId)>> {
            SessionKeys::decode_into_raw_public_keys(&encoded)
        }
    }

    #[cfg(feature = "runtime-benchmarks")]
    impl frame_benchmarking::Benchmark<Block> for Runtime {
        fn dispatch_benchmark(
            pallet: Vec<u8>,
            benchmark: Vec<u8>,
            lowest_range_values: Vec<u32>,
            highest_range_values: Vec<u32>,
            steps: Vec<u32>,
            repeat: u32,
        ) -> Result<Vec<frame_benchmarking::BenchmarkBatch>, sp_runtime::RuntimeString> {
            use frame_benchmarking::{Benchmarking, BenchmarkBatch, add_benchmark};
            // Trying to add benchmarks directly to the Session Pallet caused cyclic dependency issues.
            // To get around that, we separated the Session benchmarks into its own crate, which is why
            // we need these two lines below.
            use pallet_session_benchmarking::Module as SessionBench;
            use pallet_offences_benchmarking::Module as OffencesBench;
            use frame_system_benchmarking::Module as SystemBench;

            impl pallet_session_benchmarking::Trait for Runtime {}
            impl pallet_offences_benchmarking::Trait for Runtime {}
            impl frame_system_benchmarking::Trait for Runtime {}

            let mut batches = Vec::<BenchmarkBatch>::new();
            let params = (&pallet, &benchmark, &lowest_range_values, &highest_range_values, &steps, repeat);

            add_benchmark!(params, batches, b"balances", Balances);
            add_benchmark!(params, batches, b"identity", Identity);
            add_benchmark!(params, batches, b"im-online", ImOnline);
            add_benchmark!(params, batches, b"session", SessionBench::<Runtime>);
            add_benchmark!(params, batches, b"staking", Staking);
            add_benchmark!(params, batches, b"system", SystemBench::<Runtime>);
            add_benchmark!(params, batches, b"timestamp", Timestamp);
            add_benchmark!(params, batches, b"utility", Utility);
            add_benchmark!(params, batches, b"offences", OffencesBench::<Runtime>);

            if batches.is_empty() { return Err("Benchmark not found for this pallet.".into()) }
            Ok(batches)
        }
    }

<<<<<<< HEAD
}
=======
}
>>>>>>> f7436449
<|MERGE_RESOLUTION|>--- conflicted
+++ resolved
@@ -31,17 +31,6 @@
 pub use pallet_staking::StakerStatus;
 
 use codec::Encode;
-<<<<<<< HEAD
-use sp_std::prelude::*;
-use sp_core::OpaqueMetadata;
-use frame_support::{
-    construct_runtime, parameter_types, debug,
-    traits::Randomness, weights::{Weight, RuntimeDbWeight},
-};
-use sp_runtime::{
-    ApplyExtrinsicResult, Perbill, Perquintill,
-    generic, create_runtime_str, impl_opaque_keys,
-=======
 use frame_support::{
     construct_runtime, debug, parameter_types,
     traits::{KeyOwnerProofSystem, Randomness},
@@ -52,7 +41,6 @@
 };
 use node_primitives::{
     AccountId, AccountIndex, Balance, BlockNumber, Hash, Index, Moment, Signature,
->>>>>>> f7436449
 };
 use pallet_grandpa::{
     fg_primitives, AuthorityId as GrandpaId, AuthorityList as GrandpaAuthorityList,
@@ -108,11 +96,8 @@
 
 parameter_types! {
     pub const BlockHashCount: BlockNumber = 250;
-<<<<<<< HEAD
-=======
     /// We allow for 2 seconds of compute with a 6 second average block time.
     pub const MaximumBlockWeight: Weight = 2 * WEIGHT_PER_SECOND;
->>>>>>> f7436449
     pub const AvailableBlockRatio: Perbill = Perbill::from_percent(75);
     /// Assume 10% of weight for average on_initialize calls
     pub const MaximumExtrinsicWeight: Weight = AvailableBlockRatio::get()
@@ -140,13 +125,8 @@
     type Header = generic::Header<BlockNumber, BlakeTwo256>;
     type Event = Event;
     type Origin = Origin;
-<<<<<<< HEAD
-    type DbWeight = DbWeight;
-    type BlockExecutionWeight = ();
-=======
     type DbWeight = RocksDbWeight;
     type BlockExecutionWeight = BlockExecutionWeight;
->>>>>>> f7436449
     type ExtrinsicBaseWeight = ExtrinsicBaseWeight;
     type BlockHashCount = BlockHashCount;
     type MaximumExtrinsicWeight = MaximumExtrinsicWeight;
@@ -234,11 +214,6 @@
 
 parameter_types! {
     pub const TransactionByteFee: Balance = 1 * U_MITO;
-<<<<<<< HEAD
-    // setting this to zero will disable the weight fee.
-    pub const WeightFeeCoefficient: Balance = 1_000;
-=======
->>>>>>> f7436449
     // for a sane configuration, this should always be less than `AvailableBlockRatio`.
     pub const TargetBlockFullness: Perquintill = Perquintill::from_percent(25);
 }
@@ -419,12 +394,8 @@
     type Event = Event;
 }
 
-<<<<<<< HEAD
-impl<LocalCall> frame_system::offchain::CreateSignedTransaction<LocalCall> for Runtime where
-=======
 impl<LocalCall> frame_system::offchain::CreateSignedTransaction<LocalCall> for Runtime
 where
->>>>>>> f7436449
     Call: From<LocalCall>,
 {
     fn create_transaction<C: frame_system::offchain::AppCrypto<Self::Public, Self::Signature>>(
@@ -432,14 +403,10 @@
         public: <Signature as traits::Verify>::Signer,
         account: AccountId,
         nonce: Index,
-<<<<<<< HEAD
-    ) -> Option<(Call, <UncheckedExtrinsic as traits::Extrinsic>::SignaturePayload)> {
-=======
     ) -> Option<(
         Call,
         <UncheckedExtrinsic as traits::Extrinsic>::SignaturePayload,
     )> {
->>>>>>> f7436449
         // take the biggest period possible.
         let period = BlockHashCount::get()
             .checked_next_power_of_two()
@@ -461,21 +428,12 @@
             pallet_transaction_payment::ChargeTransactionPayment::<Runtime>::from(tip),
             pallet_grandpa::ValidateEquivocationReport::<Runtime>::new(),
         );
-<<<<<<< HEAD
-        let raw_payload = SignedPayload::new(call, extra).map_err(|e| {
-            debug::warn!("Unable to create signed payload: {:?}", e);
-        }).ok()?;
-        let signature = raw_payload.using_encoded(|payload| {
-            C::sign(payload, public)
-        })?;
-=======
         let raw_payload = SignedPayload::new(call, extra)
             .map_err(|e| {
                 debug::warn!("Unable to create signed payload: {:?}", e);
             })
             .ok()?;
         let signature = raw_payload.using_encoded(|payload| C::sign(payload, public))?;
->>>>>>> f7436449
         let address = Indices::unlookup(account);
         let (call, extra, _) = raw_payload.deconstruct();
         Some((call, (address, signature.into(), extra)))
@@ -487,12 +445,8 @@
     type Signature = Signature;
 }
 
-<<<<<<< HEAD
-impl<C> frame_system::offchain::SendTransactionTypes<C> for Runtime where
-=======
 impl<C> frame_system::offchain::SendTransactionTypes<C> for Runtime
 where
->>>>>>> f7436449
     Call: From<C>,
 {
     type OverarchingCall = Call;
@@ -765,8 +719,4 @@
         }
     }
 
-<<<<<<< HEAD
-}
-=======
-}
->>>>>>> f7436449
+}