--- conflicted
+++ resolved
@@ -66,21 +66,6 @@
             $runtime,
             $executor,
         >($config)?
-<<<<<<< HEAD
-            .with_select_chain(|_config, backend| {
-                Ok(sc_consensus::LongestChain::new(backend.clone()))
-            })?
-            .with_transaction_pool(|config, client, _fetcher, prometheus_registry| {
-                let pool_api = sc_transaction_pool::FullChainApi::new(client.clone());
-                Ok(sc_transaction_pool::BasicPool::new(
-                    config,
-                    std::sync::Arc::new(pool_api),
-                    prometheus_registry,
-                ))
-            })?
-            .with_import_queue(|_config, client, mut select_chain, _transaction_pool| {
-                let select_chain = select_chain.take()
-=======
         .with_select_chain(|_config, backend| Ok(sc_consensus::LongestChain::new(backend.clone())))?
         .with_transaction_pool(|config, client, _fetcher, prometheus_registry| {
             let pool_api = sc_transaction_pool::FullChainApi::new(client.clone());
@@ -99,16 +84,11 @@
              prometheus_registry| {
                 let select_chain = select_chain
                     .take()
->>>>>>> f7436449
                     .ok_or_else(|| sc_service::Error::SelectChainRequired)?;
                 let (grandpa_block_import, grandpa_link) = sc_finality_grandpa::block_import(
                     client.clone(),
                     &(client.clone() as std::sync::Arc<_>),
-<<<<<<< HEAD
-                    select_chain
-=======
                     select_chain,
->>>>>>> f7436449
                 )?;
                 let justification_import = grandpa_block_import.clone();
 
@@ -184,12 +164,8 @@
         if let sc_service::config::Role::Authority { .. } = &role {
             let proposer = sc_basic_authorship::ProposerFactory::new(
                 service.client(),
-<<<<<<< HEAD
-                service.transaction_pool()
-=======
                 service.transaction_pool(),
                 service.prometheus_registry().as_ref(),
->>>>>>> f7436449
             );
 
             let client = service.client();
@@ -198,7 +174,6 @@
 
             let can_author_with =
                 sp_consensus::CanAuthorWithNativeVersion::new(client.executor().clone());
-<<<<<<< HEAD
 
             let babe_config = sc_consensus_babe::BabeParams {
                 keystore: service.keystore(),
@@ -258,67 +233,6 @@
             None
         };
 
-=======
-
-            let babe_config = sc_consensus_babe::BabeParams {
-                keystore: service.keystore(),
-                client,
-                select_chain,
-                env: proposer,
-                block_import,
-                sync_oracle: service.network(),
-                inherent_data_providers: inherent_data_providers.clone(),
-                force_authoring,
-                babe_link,
-                can_author_with,
-            };
-
-            let babe = sc_consensus_babe::start_babe(babe_config)?;
-            service.spawn_essential_task("babe-proposer", babe);
-        }
-
-        // Spawn authority discovery module.
-        if matches!(role, sc_service::config::Role::Authority{..} | sc_service::config::Role::Sentry {..}) {
-            let (sentries, authority_discovery_role) = match role {
-                sc_service::config::Role::Authority { ref sentry_nodes } => (
-                    sentry_nodes.clone(),
-                    sc_authority_discovery::Role::Authority (
-                        service.keystore(),
-                    ),
-                ),
-                sc_service::config::Role::Sentry {..} => (
-                    vec![],
-                    sc_authority_discovery::Role::Sentry,
-                ),
-                _ => unreachable!("Due to outer matches! constraint; qed.")
-            };
-
-            let network = service.network();
-            let dht_event_stream = network.event_stream("authority-discovery").filter_map(|e| async move { match e {
-                Event::Dht(e) => Some(e),
-                _ => None,
-            }}).boxed();
-            let authority_discovery = sc_authority_discovery::AuthorityDiscovery::new(
-                service.client(),
-                network,
-                sentries,
-                dht_event_stream,
-                authority_discovery_role,
-                service.prometheus_registry(),
-            );
-
-            service.spawn_task("authority-discovery", authority_discovery);
-        }
-
-        // if the node isn't actively participating in consensus then it doesn't
-        // need a keystore, regardless of which protocol we use below.
-        let keystore = if role.is_authority() {
-            Some(service.keystore())
-        } else {
-            None
-        };
-
->>>>>>> f7436449
         let config = sc_finality_grandpa::Config {
             // FIXME #1578 make this available through chainspec
             gossip_duration: std::time::Duration::from_millis(333),
@@ -345,10 +259,7 @@
                 telemetry_on_connect: Some(service.telemetry_on_connect_stream()),
                 voting_rule: sc_finality_grandpa::VotingRulesBuilder::default().build(),
                 prometheus_registry: service.prometheus_registry(),
-<<<<<<< HEAD
-=======
                 shared_voter_state: sc_finality_grandpa::SharedVoterState::empty(),
->>>>>>> f7436449
             };
 
             // the GRANDPA voter task is considered infallible, i.e.
@@ -399,70 +310,6 @@
 /// Creates a light service from the configuration.
 #[macro_export]
 macro_rules! new_light {
-<<<<<<< HEAD
-	($config:expr, $runtime:ty, $executor:ty) => {{
-        use std::sync::Arc;
-
-        let inherent_data_providers = sp_inherents::InherentDataProviders::new();
-
-        sc_service::ServiceBuilder::new_light::<
-            node_primitives::Block, $runtime, $executor,
-        >($config)?
-            .with_select_chain(|_, backend| {
-                Ok(sc_consensus::LongestChain::new(backend.clone()))
-            })?
-            .with_transaction_pool(|config, client, fetcher, prometheus_registry| {
-                let fetcher = fetcher
-                    .ok_or_else(|| "Trying to start light transaction pool without active fetcher")?;
-                let pool_api = sc_transaction_pool::LightChainApi::new(client.clone(), fetcher.clone());
-                let pool = sc_transaction_pool::BasicPool::with_revalidation_type(
-                    config,
-                    Arc::new(pool_api),
-                    prometheus_registry,
-                    sc_transaction_pool::RevalidationType::Light,
-                );
-                Ok(pool)
-            })?
-            .with_import_queue_and_fprb(|_, client, backend, fetcher, _, _| {
-                let fetch_checker = fetcher 
-                    .map(|fetcher| fetcher.checker().clone())
-                    .ok_or_else(|| "Trying to start light import queue without active fetch checker")?;
-                let grandpa_block_import = sc_finality_grandpa::light_block_import(
-                    client.clone(),
-                    backend,
-                    &(client.clone() as Arc<_>),
-                    Arc::new(fetch_checker)
-                )?;
-
-                let finality_proof_import = grandpa_block_import.clone();
-                let finality_proof_request_builder =
-                    finality_proof_import.create_finality_proof_request_builder();
-
-                let (babe_block_import, babe_link) = sc_consensus_babe::block_import(
-                    sc_consensus_babe::Config::get_or_compute(&*client)?,
-                    grandpa_block_import,
-                    client.clone(),
-                )?;
-
-                let import_queue = sc_consensus_babe::import_queue(
-                    babe_link,
-                    babe_block_import,
-                    None,
-                    Some(Box::new(finality_proof_import)),
-                    client,
-                    inherent_data_providers,
-                )?;
-
-                Ok((import_queue, finality_proof_request_builder))
-            })?
-            .with_finality_proof_provider(|client, backend| {
-                // GenesisAuthoritySetProvider is implemented for StorageAndProofProvider
-                let provider = client as Arc<dyn sc_finality_grandpa::StorageAndProofProvider<_, _>>;
-                Ok(Arc::new(sc_finality_grandpa::FinalityProofProvider::new(backend, provider)) as _)
-            })?
-            .build()
-    }}
-=======
     ($config:expr, $runtime:ty, $executor:ty) => {{
         use std::sync::Arc;
 
@@ -538,7 +385,6 @@
         })?
         .build()
     }};
->>>>>>> f7436449
 }
 
 /// IPCI chain services.
@@ -562,27 +408,19 @@
 
     /// Create a new Robonomics service for a full node.
     pub fn new_full(config: Configuration) -> Result<impl AbstractService> {
-<<<<<<< HEAD
-        new_full!(config, robonomics_runtime::RuntimeApi, super::executor::Robonomics)
-=======
         new_full!(
             config,
             robonomics_runtime::RuntimeApi,
             super::executor::Robonomics
         )
->>>>>>> f7436449
     }
 
     /// Create a new Robonomics service for a light client.
     pub fn new_light(config: Configuration) -> Result<impl AbstractService> {
-<<<<<<< HEAD
-        new_light!(config, robonomics_runtime::RuntimeApi, super::executor::Robonomics)
-=======
         new_light!(
             config,
             robonomics_runtime::RuntimeApi,
             super::executor::Robonomics
         )
->>>>>>> f7436449
     }
 }